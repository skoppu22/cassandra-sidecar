/*
 * Licensed to the Apache Software Foundation (ASF) under one
 * or more contributor license agreements.  See the NOTICE file
 * distributed with this work for additional information
 * regarding copyright ownership.  The ASF licenses this file
 * to you under the Apache License, Version 2.0 (the
 * "License"); you may not use this file except in compliance
 * with the License.  You may obtain a copy of the License at
 *
 *     http://www.apache.org/licenses/LICENSE-2.0
 *
 * Unless required by applicable law or agreed to in writing, software
 * distributed under the License is distributed on an "AS IS" BASIS,
 * WITHOUT WARRANTIES OR CONDITIONS OF ANY KIND, either express or implied.
 * See the License for the specific language governing permissions and
 * limitations under the License.
 */

package org.apache.cassandra.sidecar.server;

import java.io.IOException;
import java.nio.file.Path;
import java.util.Collections;
import java.util.List;
import java.util.Map;
import java.util.stream.Collectors;

import com.google.common.util.concurrent.SidecarRateLimiter;
import org.slf4j.Logger;
import org.slf4j.LoggerFactory;

import com.codahale.metrics.MetricRegistry;
import com.datastax.driver.core.NettyOptions;
import com.google.inject.AbstractModule;
import com.google.inject.Provides;
import com.google.inject.Singleton;
import com.google.inject.name.Named;
import io.netty.handler.codec.http.HttpResponseStatus;
import io.vertx.core.Vertx;
import io.vertx.core.VertxOptions;
import io.vertx.core.file.FileSystemOptions;
import io.vertx.ext.dropwizard.DropwizardMetricsOptions;
import io.vertx.ext.dropwizard.Match;
import io.vertx.ext.dropwizard.MatchType;
import io.vertx.ext.web.Router;
import io.vertx.ext.web.handler.BodyHandler;
import io.vertx.ext.web.handler.ChainAuthHandler;
import io.vertx.ext.web.handler.ErrorHandler;
import io.vertx.ext.web.handler.LoggerHandler;
import io.vertx.ext.web.handler.StaticHandler;
import io.vertx.ext.web.handler.TimeoutHandler;
import org.apache.cassandra.sidecar.acl.authentication.AuthenticationHandlerFactory;
import org.apache.cassandra.sidecar.acl.authentication.AuthenticationHandlerFactoryRegistry;
import org.apache.cassandra.sidecar.acl.authentication.MutualTlsAuthenticationHandlerFactory;
import org.apache.cassandra.sidecar.adapters.base.CassandraFactory;
import org.apache.cassandra.sidecar.adapters.cassandra41.Cassandra41Factory;
import org.apache.cassandra.sidecar.cluster.CQLSessionProviderImpl;
import org.apache.cassandra.sidecar.cluster.CassandraAdapterDelegate;
import org.apache.cassandra.sidecar.cluster.InstancesMetadata;
import org.apache.cassandra.sidecar.cluster.InstancesMetadataImpl;
import org.apache.cassandra.sidecar.cluster.instance.InstanceMetadata;
import org.apache.cassandra.sidecar.cluster.instance.InstanceMetadataImpl;
import org.apache.cassandra.sidecar.cluster.locator.CachedLocalTokenRanges;
import org.apache.cassandra.sidecar.cluster.locator.LocalTokenRangesProvider;
import org.apache.cassandra.sidecar.common.ApiEndpointsV1;
import org.apache.cassandra.sidecar.common.server.CQLSessionProvider;
import org.apache.cassandra.sidecar.common.server.JmxClient;
import org.apache.cassandra.sidecar.common.server.dns.DnsResolver;
import org.apache.cassandra.sidecar.common.server.utils.DriverUtils;
import org.apache.cassandra.sidecar.common.server.utils.SidecarVersionProvider;
import org.apache.cassandra.sidecar.concurrent.ExecutorPools;
import org.apache.cassandra.sidecar.config.AccessControlConfiguration;
import org.apache.cassandra.sidecar.config.CassandraInputValidationConfiguration;
import org.apache.cassandra.sidecar.config.FileSystemOptionsConfiguration;
import org.apache.cassandra.sidecar.config.InstanceConfiguration;
import org.apache.cassandra.sidecar.config.JmxConfiguration;
import org.apache.cassandra.sidecar.config.ParameterizedClassConfiguration;
import org.apache.cassandra.sidecar.config.ServiceConfiguration;
import org.apache.cassandra.sidecar.config.SidecarConfiguration;
import org.apache.cassandra.sidecar.config.VertxConfiguration;
import org.apache.cassandra.sidecar.config.VertxMetricsConfiguration;
import org.apache.cassandra.sidecar.config.yaml.SidecarConfigurationImpl;
import org.apache.cassandra.sidecar.coordination.ClusterLease;
import org.apache.cassandra.sidecar.coordination.ClusterLeaseClaimTask;
import org.apache.cassandra.sidecar.coordination.ElectorateMembership;
import org.apache.cassandra.sidecar.coordination.MostReplicatedKeyspaceTokenZeroElectorateMembership;
import org.apache.cassandra.sidecar.db.SidecarLeaseDatabaseAccessor;
import org.apache.cassandra.sidecar.db.schema.RestoreJobsSchema;
import org.apache.cassandra.sidecar.db.schema.RestoreRangesSchema;
import org.apache.cassandra.sidecar.db.schema.RestoreSlicesSchema;
import org.apache.cassandra.sidecar.db.schema.SidecarInternalKeyspace;
import org.apache.cassandra.sidecar.db.schema.SidecarLeaseSchema;
import org.apache.cassandra.sidecar.db.schema.SidecarSchema;
import org.apache.cassandra.sidecar.db.schema.SystemAuthSchema;
import org.apache.cassandra.sidecar.exceptions.ConfigurationException;
import org.apache.cassandra.sidecar.logging.SidecarLoggerHandler;
import org.apache.cassandra.sidecar.metrics.MetricRegistryFactory;
import org.apache.cassandra.sidecar.metrics.SchemaMetrics;
import org.apache.cassandra.sidecar.metrics.SidecarMetrics;
import org.apache.cassandra.sidecar.metrics.SidecarMetricsImpl;
import org.apache.cassandra.sidecar.metrics.instance.InstanceHealthMetrics;
import org.apache.cassandra.sidecar.routes.CassandraHealthHandler;
import org.apache.cassandra.sidecar.routes.ConnectedClientStatsHandler;
import org.apache.cassandra.sidecar.routes.DiskSpaceProtectionHandler;
import org.apache.cassandra.sidecar.routes.FileStreamHandler;
import org.apache.cassandra.sidecar.routes.GossipInfoHandler;
import org.apache.cassandra.sidecar.routes.JsonErrorHandler;
import org.apache.cassandra.sidecar.routes.ListOperationalJobsHandler;
import org.apache.cassandra.sidecar.routes.OperationalJobHandler;
import org.apache.cassandra.sidecar.routes.RingHandler;
import org.apache.cassandra.sidecar.routes.RoutingOrder;
import org.apache.cassandra.sidecar.routes.SchemaHandler;
import org.apache.cassandra.sidecar.routes.StreamSSTableComponentHandler;
import org.apache.cassandra.sidecar.routes.TimeSkewHandler;
import org.apache.cassandra.sidecar.routes.TokenRangeReplicaMapHandler;
import org.apache.cassandra.sidecar.routes.GetPreemptiveOpenIntervalHandler;
import org.apache.cassandra.sidecar.routes.cassandra.NodeSettingsHandler;
import org.apache.cassandra.sidecar.routes.cdc.ListCdcDirHandler;
import org.apache.cassandra.sidecar.routes.cdc.StreamCdcSegmentHandler;
import org.apache.cassandra.sidecar.routes.restore.AbortRestoreJobHandler;
import org.apache.cassandra.sidecar.routes.restore.CreateRestoreJobHandler;
import org.apache.cassandra.sidecar.routes.restore.CreateRestoreSliceHandler;
import org.apache.cassandra.sidecar.routes.restore.RestoreJobProgressHandler;
import org.apache.cassandra.sidecar.routes.restore.RestoreJobSummaryHandler;
import org.apache.cassandra.sidecar.routes.restore.RestoreRequestValidationHandler;
import org.apache.cassandra.sidecar.routes.restore.UpdateRestoreJobHandler;
import org.apache.cassandra.sidecar.routes.snapshots.ClearSnapshotHandler;
import org.apache.cassandra.sidecar.routes.snapshots.CreateSnapshotHandler;
import org.apache.cassandra.sidecar.routes.snapshots.ListSnapshotHandler;
import org.apache.cassandra.sidecar.routes.sstableuploads.SSTableCleanupHandler;
import org.apache.cassandra.sidecar.routes.sstableuploads.SSTableImportHandler;
import org.apache.cassandra.sidecar.routes.sstableuploads.SSTableUploadHandler;
import org.apache.cassandra.sidecar.routes.validations.ValidateTableExistenceHandler;
import org.apache.cassandra.sidecar.tasks.PeriodicTaskExecutor;
import org.apache.cassandra.sidecar.utils.CassandraVersionProvider;
import org.apache.cassandra.sidecar.utils.DigestAlgorithmProvider;
import org.apache.cassandra.sidecar.utils.InstanceMetadataFetcher;
import org.apache.cassandra.sidecar.utils.JdkMd5DigestProvider;
import org.apache.cassandra.sidecar.utils.TimeProvider;
import org.apache.cassandra.sidecar.utils.XXHash32Provider;

import static org.apache.cassandra.sidecar.common.ApiEndpointsV1.API_V1_ALL_ROUTES;
import static org.apache.cassandra.sidecar.common.server.utils.ByteUtils.bytesToHumanReadableBinaryPrefix;
import static org.apache.cassandra.sidecar.server.SidecarServerEvents.ON_SERVER_STOP;
import static org.apache.cassandra.sidecar.server.SidecarServerEvents.ON_SIDECAR_SCHEMA_INITIALIZED;

/**
 * Provides main binding for more complex Guice dependencies
 */
public class MainModule extends AbstractModule
{
    private static final Logger LOGGER = LoggerFactory.getLogger(MainModule.class);
    public static final Map<String, String> OK_STATUS = Collections.singletonMap("status", "OK");
    public static final Map<String, String> NOT_OK_STATUS = Collections.singletonMap("status", "NOT_OK");

    protected final Path confPath;

    /**
     * Constructs the Guice main module to run Cassandra Sidecar
     */
    public MainModule()
    {
        confPath = null;
    }

    /**
     * Constructs the Guice main module with the configured yaml {@code confPath} to run Cassandra Sidecar
     *
     * @param confPath the path to the yaml configuration file
     */
    public MainModule(Path confPath)
    {
        this.confPath = confPath;
    }

    @Provides
    @Singleton
    public Vertx vertx(SidecarConfiguration sidecarConfiguration, MetricRegistryFactory metricRegistryFactory)
    {
        VertxMetricsConfiguration metricsConfig = sidecarConfiguration.metricsConfiguration().vertxConfiguration();
        Match serverRouteMatch = new Match().setValue(API_V1_ALL_ROUTES).setType(MatchType.REGEX);
        DropwizardMetricsOptions dropwizardMetricsOptions
        = new DropwizardMetricsOptions().setEnabled(metricsConfig.enabled())
                                        .setJmxEnabled(metricsConfig.exposeViaJMX())
                                        .setJmxDomain(metricsConfig.jmxDomainName())
                                        .setMetricRegistry(metricRegistryFactory.getOrCreate())
                                        // Monitor all V1 endpoints.
                                        // Additional filtering is done by configuring yaml fields 'metrics.include|exclude'
                                        .addMonitoredHttpServerRoute(serverRouteMatch);

        VertxOptions vertxOptions = new VertxOptions().setMetricsOptions(dropwizardMetricsOptions);
        VertxConfiguration vertxConfiguration = sidecarConfiguration.vertxConfiguration();
        FileSystemOptionsConfiguration fsOptions = vertxConfiguration != null ? vertxConfiguration.filesystemOptionsConfiguration() : null;

        if (fsOptions != null)
        {
            vertxOptions.setFileSystemOptions(new FileSystemOptions()
                                              .setClassPathResolvingEnabled(fsOptions.classpathResolvingEnabled())
                                              .setFileCacheDir(fsOptions.fileCacheDir())
                                              .setFileCachingEnabled(fsOptions.fileCachingEnabled()));
        }

        return Vertx.vertx(vertxOptions);
    }

    @Provides
    @Singleton
    public AuthenticationHandlerFactoryRegistry authNHandlerFactoryRegistry(MutualTlsAuthenticationHandlerFactory mTLSAuthHandlerFactory)
    {
        AuthenticationHandlerFactoryRegistry registry = new AuthenticationHandlerFactoryRegistry();
        registry.register(mTLSAuthHandlerFactory);
        return registry;
    }

    @Provides
    @Singleton
    public ChainAuthHandler chainAuthHandler(Vertx vertx,
                                             SidecarConfiguration sidecarConfiguration,
                                             AuthenticationHandlerFactoryRegistry registry) throws ConfigurationException
    {
        AccessControlConfiguration accessControlConfiguration = sidecarConfiguration.accessControlConfiguration();
        List<ParameterizedClassConfiguration> authList = accessControlConfiguration.authenticatorsConfiguration();
        if (!accessControlConfiguration.enabled())
        {
            return ChainAuthHandler.any();
        }

        if (authList == null || authList.isEmpty())
        {
            LOGGER.error("Access control was enabled, but there are no configured authenticators");
            throw new ConfigurationException("Invalid access control configuration. There are no configured authenticators");
        }

        ChainAuthHandler chainAuthHandler = ChainAuthHandler.any();
        for (ParameterizedClassConfiguration config : authList)
        {
            AuthenticationHandlerFactory factory = registry.getFactory(config.className());

            if (factory == null)
            {
                throw new RuntimeException(String.format("Implementation for class %s has not been registered",
                                                         config.className()));
            }
            chainAuthHandler.add(factory.create(vertx, accessControlConfiguration, config.namedParameters()));
        }
        return chainAuthHandler;
    }

    @Provides
    @Singleton
    public Router vertxRouter(Vertx vertx,
                              SidecarConfiguration sidecarConfiguration,
                              ChainAuthHandler chainAuthHandler,
                              CassandraHealthHandler cassandraHealthHandler,
                              StreamSSTableComponentHandler streamSSTableComponentHandler,
                              FileStreamHandler fileStreamHandler,
                              ClearSnapshotHandler clearSnapshotHandler,
                              CreateSnapshotHandler createSnapshotHandler,
                              ListSnapshotHandler listSnapshotHandler,
                              SchemaHandler schemaHandler,
                              RingHandler ringHandler,
                              TokenRangeReplicaMapHandler tokenRangeHandler,
                              LoggerHandler loggerHandler,
                              GossipInfoHandler gossipInfoHandler,
                              TimeSkewHandler timeSkewHandler,
                              NodeSettingsHandler nodeSettingsHandler,
                              SSTableUploadHandler ssTableUploadHandler,
                              SSTableImportHandler ssTableImportHandler,
                              SSTableCleanupHandler ssTableCleanupHandler,
                              StreamCdcSegmentHandler streamCdcSegmentHandler,
                              ListCdcDirHandler listCdcDirHandler,
                              RestoreRequestValidationHandler validateRestoreJobRequest,
                              DiskSpaceProtectionHandler diskSpaceProtection,
                              ValidateTableExistenceHandler validateTableExistence,
                              CreateRestoreJobHandler createRestoreJobHandler,
                              RestoreJobSummaryHandler restoreJobSummaryHandler,
                              UpdateRestoreJobHandler updateRestoreJobHandler,
                              AbortRestoreJobHandler abortRestoreJobHandler,
                              CreateRestoreSliceHandler createRestoreSliceHandler,
                              RestoreJobProgressHandler restoreJobProgressHandler,
                              ConnectedClientStatsHandler connectedClientStatsHandler,
<<<<<<< HEAD
                              GetPreemptiveOpenIntervalHandler getPreemptiveOpenIntervalHandler,
=======
                              OperationalJobHandler operationalJobHandler,
                              ListOperationalJobsHandler listOperationalJobsHandler,
>>>>>>> 92efda39
                              ErrorHandler errorHandler)
    {
        Router router = Router.router(vertx);
        router.route()
              .order(RoutingOrder.HIGHEST.order)
              .handler(loggerHandler)
              .handler(TimeoutHandler.create(sidecarConfiguration.serviceConfiguration().requestTimeoutMillis(),
                                             HttpResponseStatus.REQUEST_TIMEOUT.code()));

        // chain authentication before all requests
        if (sidecarConfiguration.accessControlConfiguration().enabled())
        {
            router.route().order(RoutingOrder.HIGHEST.order).handler(chainAuthHandler);
        }

        router.route()
              .path(ApiEndpointsV1.API + "/*")
              .order(RoutingOrder.HIGHEST.order)
              .failureHandler(errorHandler);

        // Docs index.html page
        StaticHandler docs = StaticHandler.create("docs");
        router.route()
              .path("/docs/*")
              .handler(docs);

        // Add custom routers
        // Provides a simple REST endpoint to determine if Sidecar is available
        router.get(ApiEndpointsV1.HEALTH_ROUTE)
              .handler(context -> context.json(OK_STATUS));

        // Backwards compatibility for the Cassandra health endpoint
        //noinspection deprecation
        router.get(ApiEndpointsV1.CASSANDRA_HEALTH_ROUTE)
              .handler(cassandraHealthHandler);

        router.get(ApiEndpointsV1.CASSANDRA_NATIVE_HEALTH_ROUTE)
              .handler(cassandraHealthHandler);

        router.get(ApiEndpointsV1.CASSANDRA_JMX_HEALTH_ROUTE)
              .handler(cassandraHealthHandler);

        //noinspection deprecation
        router.get(ApiEndpointsV1.DEPRECATED_COMPONENTS_ROUTE)
              .handler(streamSSTableComponentHandler)
              .handler(fileStreamHandler);

        router.get(ApiEndpointsV1.COMPONENTS_ROUTE)
              .handler(streamSSTableComponentHandler)
              .handler(fileStreamHandler);

        // Support for routes that want to stream SStable index components
        router.get(ApiEndpointsV1.COMPONENTS_WITH_SECONDARY_INDEX_ROUTE_SUPPORT)
              .handler(streamSSTableComponentHandler)
              .handler(fileStreamHandler);

        //noinspection deprecation
        router.get(ApiEndpointsV1.DEPRECATED_SNAPSHOTS_ROUTE)
              .handler(listSnapshotHandler);

        router.get(ApiEndpointsV1.SNAPSHOTS_ROUTE)
              .handler(listSnapshotHandler);

        router.delete(ApiEndpointsV1.SNAPSHOTS_ROUTE)
              // Leverage the validateTableExistence. Currently, JMX does not validate for non-existent keyspace.
              // Additionally, the current JMX implementation to clear snapshots does not support passing a table
              // as a parameter.
              .handler(validateTableExistence)
              .handler(clearSnapshotHandler);

        router.put(ApiEndpointsV1.SNAPSHOTS_ROUTE)
              .handler(createSnapshotHandler);

        //noinspection deprecation
        router.get(ApiEndpointsV1.DEPRECATED_ALL_KEYSPACES_SCHEMA_ROUTE)
              .handler(schemaHandler);

        router.get(ApiEndpointsV1.ALL_KEYSPACES_SCHEMA_ROUTE)
              .handler(schemaHandler);

        //noinspection deprecation
        router.get(ApiEndpointsV1.DEPRECATED_KEYSPACE_SCHEMA_ROUTE)
              .handler(schemaHandler);

        router.get(ApiEndpointsV1.KEYSPACE_SCHEMA_ROUTE)
              .handler(schemaHandler);

        router.get(ApiEndpointsV1.RING_ROUTE)
              .handler(ringHandler);

        router.get(ApiEndpointsV1.CONNECTED_CLIENT_STATS_ROUTE)
              .handler(connectedClientStatsHandler);

        router.get(ApiEndpointsV1.OPERATIONAL_JOB_ROUTE)
              .handler(operationalJobHandler);

        router.get(ApiEndpointsV1.LIST_OPERATIONAL_JOBS_ROUTE)
              .handler(listOperationalJobsHandler);

        router.get(ApiEndpointsV1.RING_ROUTE_PER_KEYSPACE)
              .handler(ringHandler);

        router.put(ApiEndpointsV1.SSTABLE_UPLOAD_ROUTE)
              .handler(ssTableUploadHandler);

        router.get(ApiEndpointsV1.KEYSPACE_TOKEN_MAPPING_ROUTE)
              .handler(tokenRangeHandler);

        router.put(ApiEndpointsV1.SSTABLE_IMPORT_ROUTE)
              .handler(ssTableImportHandler);

        router.delete(ApiEndpointsV1.SSTABLE_CLEANUP_ROUTE)
              .handler(ssTableCleanupHandler);

        router.get(ApiEndpointsV1.GOSSIP_INFO_ROUTE)
              .handler(gossipInfoHandler);

        router.get(ApiEndpointsV1.TIME_SKEW_ROUTE)
              .handler(timeSkewHandler);

        router.get(ApiEndpointsV1.NODE_SETTINGS_ROUTE)
              .handler(nodeSettingsHandler);

        router.post(ApiEndpointsV1.CREATE_RESTORE_JOB_ROUTE)
              .handler(BodyHandler.create())
              .handler(validateTableExistence)
              .handler(validateRestoreJobRequest)
              .handler(createRestoreJobHandler);

        router.post(ApiEndpointsV1.RESTORE_JOB_SLICES_ROUTE)
              .handler(BodyHandler.create())
              .handler(diskSpaceProtection) // reject creating slice if short of disk space
              .handler(validateTableExistence)
              .handler(validateRestoreJobRequest)
              .handler(createRestoreSliceHandler);

        router.get(ApiEndpointsV1.RESTORE_JOB_ROUTE)
              .handler(validateTableExistence)
              .handler(validateRestoreJobRequest)
              .handler(restoreJobSummaryHandler);

        router.patch(ApiEndpointsV1.RESTORE_JOB_ROUTE)
              .handler(BodyHandler.create())
              .handler(validateTableExistence)
              .handler(validateRestoreJobRequest)
              .handler(updateRestoreJobHandler);

        router.post(ApiEndpointsV1.ABORT_RESTORE_JOB_ROUTE)
              .handler(BodyHandler.create())
              .handler(validateTableExistence)
              .handler(validateRestoreJobRequest)
              .handler(abortRestoreJobHandler);

        router.get(ApiEndpointsV1.RESTORE_JOB_PROGRESS_ROUTE)
              .handler(validateTableExistence)
              .handler(validateRestoreJobRequest)
              .handler(restoreJobProgressHandler);

        // CDC APIs
        router.get(ApiEndpointsV1.LIST_CDC_SEGMENTS_ROUTE)
              .handler(listCdcDirHandler);
        router.get(ApiEndpointsV1.STREAM_CDC_SEGMENTS_ROUTE)
              .handler(streamCdcSegmentHandler);
              
        router.get(ApiEndpointsV1.SSTABLE_PREEMPTIVE_OPEN_INTERVAL_ROUTE)
              .handler(getPreemptiveOpenIntervalHandler);

        return router;
    }

    @Provides
    @Singleton
    public SidecarConfiguration sidecarConfiguration() throws IOException
    {
        if (confPath == null)
        {
            throw new NullPointerException("the YAML configuration path for Sidecar has not been defined.");
        }
        return SidecarConfigurationImpl.readYamlConfiguration(confPath);
    }

    @Provides
    @Singleton
    public ServiceConfiguration serviceConfiguration(SidecarConfiguration sidecarConfiguration)
    {
        return sidecarConfiguration.serviceConfiguration();
    }

    @Provides
    @Singleton
    public CassandraInputValidationConfiguration validationConfiguration(SidecarConfiguration configuration)
    {
        return configuration.cassandraInputValidationConfiguration();
    }

    @Provides
    @Singleton
    public CQLSessionProvider cqlSessionProvider(Vertx vertx, SidecarConfiguration sidecarConfiguration,
                                                 DriverUtils driverUtils)
    {
        CQLSessionProviderImpl cqlSessionProvider = new CQLSessionProviderImpl(sidecarConfiguration,
                                                                               NettyOptions.DEFAULT_INSTANCE,
                                                                               driverUtils);
        vertx.eventBus().localConsumer(ON_SERVER_STOP.address(), message -> cqlSessionProvider.close());
        return cqlSessionProvider;
    }

    @Provides
    @Singleton
    public DriverUtils driverUtils()
    {
        return new DriverUtils();
    }

    @Provides
    @Singleton
    public InstancesMetadata instancesMetadata(Vertx vertx,
                                               SidecarConfiguration configuration,
                                               CassandraVersionProvider cassandraVersionProvider,
                                               SidecarVersionProvider sidecarVersionProvider,
                                               DnsResolver dnsResolver,
                                               CQLSessionProvider cqlSessionProvider,
                                               DriverUtils driverUtils,
                                               MetricRegistryFactory registryProvider)
    {
        List<InstanceMetadata> instanceMetadataList =
        configuration.cassandraInstances()
                     .stream()
                     .map(cassandraInstance -> {
                         JmxConfiguration jmxConfiguration = configuration.serviceConfiguration().jmxConfiguration();
                         return buildInstanceMetadata(vertx,
                                                      cassandraInstance,
                                                      cassandraVersionProvider,
                                                      sidecarVersionProvider.sidecarVersion(),
                                                      jmxConfiguration,
                                                      cqlSessionProvider,
                                                      driverUtils,
                                                      registryProvider);
                     })
                     .collect(Collectors.toList());

        return new InstancesMetadataImpl(instanceMetadataList, dnsResolver);
    }

    @Provides
    @Singleton
    public CassandraVersionProvider cassandraVersionProvider(DnsResolver dnsResolver, DriverUtils driverUtils)
    {
        return new CassandraVersionProvider.Builder()
               .add(new CassandraFactory(dnsResolver, driverUtils))
               .add(new Cassandra41Factory(dnsResolver, driverUtils))
               .build();
    }

    @Provides
    @Singleton
    @Named("StreamRequestRateLimiter")
    public SidecarRateLimiter streamRequestRateLimiter(ServiceConfiguration config)
    {
        long permitsPerSecond = config.throttleConfiguration().rateLimitStreamRequestsPerSecond();
        LOGGER.info("Configuring streamRequestRateLimiter. rateLimitStreamRequestsPerSecond={}",
                    permitsPerSecond);
        return SidecarRateLimiter.create(permitsPerSecond);
    }

    @Provides
    @Singleton
    @Named("IngressFileRateLimiter")
    public SidecarRateLimiter ingressFileRateLimiter(ServiceConfiguration config)
    {
        long bytesPerSecond = config.trafficShapingConfiguration()
                                    .inboundGlobalFileBandwidthBytesPerSecond();
        LOGGER.info("Configuring ingressFileRateLimiter. inboundGlobalFileBandwidth={}/s " +
                    "rawInboundGlobalFileBandwidth={} B/s", bytesToHumanReadableBinaryPrefix(bytesPerSecond),
                    bytesPerSecond);
        return SidecarRateLimiter.create(bytesPerSecond);
    }

    @Provides
    @Singleton
    public LoggerHandler loggerHandler()
    {
        return SidecarLoggerHandler.create(LoggerHandler.create());
    }

    @Provides
    @Singleton
    public TimeProvider timeProvider()
    {
        return TimeProvider.DEFAULT_TIME_PROVIDER;
    }

    @Provides
    @Singleton
    public ErrorHandler errorHandler()
    {
        return new JsonErrorHandler();
    }

    @Provides
    @Singleton
    public DnsResolver dnsResolver()
    {
        return DnsResolver.DEFAULT;
    }

    @Provides
    @Singleton
    public SidecarVersionProvider sidecarVersionProvider()
    {
        return new SidecarVersionProvider("/sidecar.version");
    }

    @Provides
    @Singleton
    public RestoreJobsSchema restoreJobsSchema(SidecarConfiguration configuration)
    {
        return new RestoreJobsSchema(configuration.serviceConfiguration()
                                                  .schemaKeyspaceConfiguration(),
                                     configuration.restoreJobConfiguration()
                                                  .restoreJobTablesTtlSeconds());
    }

    @Provides
    @Singleton
    public RestoreSlicesSchema restoreSlicesSchema(SidecarConfiguration configuration)
    {
        return new RestoreSlicesSchema(configuration.serviceConfiguration()
                                                    .schemaKeyspaceConfiguration(),
                                       configuration.restoreJobConfiguration()
                                                    .restoreJobTablesTtlSeconds());
    }

    @Provides
    @Singleton
    public RestoreRangesSchema restoreJobProgressSchema(SidecarConfiguration configuration)
    {
        return new RestoreRangesSchema(configuration.serviceConfiguration()
                                                    .schemaKeyspaceConfiguration(),
                                       configuration.restoreJobConfiguration()
                                                    .restoreJobTablesTtlSeconds());
    }

    @Provides
    @Singleton
    public SidecarSchema sidecarSchema(Vertx vertx,
                                       ExecutorPools executorPools,
                                       SidecarConfiguration configuration,
                                       CQLSessionProvider cqlSessionProvider,
                                       RestoreJobsSchema restoreJobsSchema,
                                       RestoreSlicesSchema restoreSlicesSchema,
                                       RestoreRangesSchema restoreRangesSchema,
                                       SystemAuthSchema systemAuthSchema,
                                       SidecarLeaseSchema sidecarLeaseSchema,
                                       SidecarMetrics metrics,
                                       ClusterLease clusterLease)
    {
        SidecarInternalKeyspace sidecarInternalKeyspace = new SidecarInternalKeyspace(configuration);
        // register table schema when enabled
        sidecarInternalKeyspace.registerTableSchema(restoreJobsSchema);
        sidecarInternalKeyspace.registerTableSchema(restoreSlicesSchema);
        sidecarInternalKeyspace.registerTableSchema(restoreRangesSchema);
        sidecarInternalKeyspace.registerTableSchema(systemAuthSchema);
        sidecarInternalKeyspace.registerTableSchema(sidecarLeaseSchema);
        SchemaMetrics schemaMetrics = metrics.server().schema();
        return new SidecarSchema(vertx, executorPools, configuration,
                                 sidecarInternalKeyspace, cqlSessionProvider, schemaMetrics, clusterLease);
    }

    @Provides
    @Singleton
    public SidecarMetrics metrics(MetricRegistryFactory registryFactory, InstanceMetadataFetcher metadataFetcher)
    {
        return new SidecarMetricsImpl(registryFactory, metadataFetcher);
    }

    /**
     * The provided hasher is used in {@link org.apache.cassandra.sidecar.restore.RestoreJobUtil}
     */
    @Provides
    @Singleton
    @Named("xxhash32")
    public DigestAlgorithmProvider xxHash32Provider()
    {
        return new XXHash32Provider();
    }

    @Provides
    @Singleton
    @Named("md5")
    public DigestAlgorithmProvider md5Provider()
    {
        return new JdkMd5DigestProvider();
    }

    @Provides
    @Singleton
    public LocalTokenRangesProvider localTokenRangesProvider(InstancesMetadata instancesMetadata, DnsResolver dnsResolver)
    {
        return new CachedLocalTokenRanges(instancesMetadata, dnsResolver);
    }

    @Provides
    @Singleton
    public ElectorateMembership electorateMembership(InstancesMetadata instancesMetadata,
                                                     CQLSessionProvider cqlSessionProvider,
                                                     SidecarConfiguration configuration)
    {
        return new MostReplicatedKeyspaceTokenZeroElectorateMembership(instancesMetadata, cqlSessionProvider, configuration);
    }

    @Provides
    @Singleton
    public ClusterLeaseClaimTask clusterLeaseClaimTask(Vertx vertx,
                                                       ElectorateMembership electorateMembership,
                                                       SidecarLeaseDatabaseAccessor accessor,
                                                       ServiceConfiguration serviceConfiguration,
                                                       PeriodicTaskExecutor periodicTaskExecutor,
                                                       ClusterLease clusterLease,
                                                       SidecarMetrics metrics)
    {
        ClusterLeaseClaimTask task = new ClusterLeaseClaimTask(vertx,
                                                               serviceConfiguration,
                                                               electorateMembership,
                                                               accessor,
                                                               clusterLease,
                                                               metrics);
        vertx.eventBus().localConsumer(ON_SIDECAR_SCHEMA_INITIALIZED.address(),
                                       ignored -> periodicTaskExecutor.schedule(task));
        return task;
    }

    /**
     * Builds the {@link InstanceMetadata} from the {@link InstanceConfiguration},
     * a provided {@code  versionProvider}, and {@code healthCheckFrequencyMillis}.
     *
     * @param vertx             the vertx instance
     * @param cassandraInstance the cassandra instance configuration
     * @param versionProvider   a Cassandra version provider
     * @param sidecarVersion    the version of the Sidecar from the current binary
     * @param jmxConfiguration  the configuration for the JMX Client
     * @param session           the CQL Session provider
     * @param registryFactory   factory for creating cassandra instance specific registry
     * @return the build instance metadata object
     */
    private static InstanceMetadata buildInstanceMetadata(Vertx vertx,
                                                          InstanceConfiguration cassandraInstance,
                                                          CassandraVersionProvider versionProvider,
                                                          String sidecarVersion,
                                                          JmxConfiguration jmxConfiguration,
                                                          CQLSessionProvider session,
                                                          DriverUtils driverUtils,
                                                          MetricRegistryFactory registryFactory)
    {
        String host = cassandraInstance.host();
        int port = cassandraInstance.port();

        JmxClient jmxClient = JmxClient.builder()
                                       .host(cassandraInstance.jmxHost())
                                       .port(cassandraInstance.jmxPort())
                                       .role(cassandraInstance.jmxRole())
                                       .password(cassandraInstance.jmxRolePassword())
                                       .enableSsl(cassandraInstance.jmxSslEnabled())
                                       .connectionMaxRetries(jmxConfiguration.maxRetries())
                                       .connectionRetryDelayMillis(jmxConfiguration.retryDelayMillis())
                                       .build();
        MetricRegistry instanceSpecificRegistry = registryFactory.getOrCreate(cassandraInstance.id());
        CassandraAdapterDelegate delegate = new CassandraAdapterDelegate(vertx,
                                                                         cassandraInstance.id(),
                                                                         versionProvider,
                                                                         session,
                                                                         jmxClient,
                                                                         driverUtils,
                                                                         sidecarVersion,
                                                                         host,
                                                                         port,
                                                                         new InstanceHealthMetrics(instanceSpecificRegistry));
        return InstanceMetadataImpl.builder()
                                   .id(cassandraInstance.id())
                                   .host(host)
                                   .port(port)
                                   .dataDirs(cassandraInstance.dataDirs())
                                   .stagingDir(cassandraInstance.stagingDir())
                                   .cdcDir(cassandraInstance.cdcDir())
                                   .delegate(delegate)
                                   .metricRegistry(instanceSpecificRegistry)
                                   .build();
    }
}<|MERGE_RESOLUTION|>--- conflicted
+++ resolved
@@ -279,12 +279,9 @@
                               CreateRestoreSliceHandler createRestoreSliceHandler,
                               RestoreJobProgressHandler restoreJobProgressHandler,
                               ConnectedClientStatsHandler connectedClientStatsHandler,
-<<<<<<< HEAD
                               GetPreemptiveOpenIntervalHandler getPreemptiveOpenIntervalHandler,
-=======
                               OperationalJobHandler operationalJobHandler,
                               ListOperationalJobsHandler listOperationalJobsHandler,
->>>>>>> 92efda39
                               ErrorHandler errorHandler)
     {
         Router router = Router.router(vertx);
