--- conflicted
+++ resolved
@@ -121,19 +121,17 @@
 
     public static final String CONNECTED_CLIENT_STATS_ROUTE = API_V1 + CASSANDRA + "/stats/connected-clients";
 
-<<<<<<< HEAD
     // Endpoint to retrieve sstable's preemptiveOpenInterval value.
     // Value returned is in MB, may return negative value when disabled
     private static final String SSTABLE = "/sstable";
     public static final String SSTABLE_PREEMPTIVE_OPEN_INTERVAL_ROUTE = API_V1 + CASSANDRA + SSTABLE +
                                                                         "/preemptive-open-interval";
-=======
+
     public static final String OPERATIONAL_JOBS = "/operational-jobs";
     public static final String PER_OPERATIONAL_JOB = OPERATIONAL_JOBS + '/' + OPERATIONAL_JOB_ID_PATH_PARAM;
     public static final String LIST_OPERATIONAL_JOBS_ROUTE = API_V1 + CASSANDRA + OPERATIONAL_JOBS;
     public static final String OPERATIONAL_JOB_ROUTE = API_V1 + CASSANDRA + PER_OPERATIONAL_JOB;
 
->>>>>>> 92efda39
     private ApiEndpointsV1()
     {
         throw new IllegalStateException(getClass() + " is a constants container and shall not be instantiated");
